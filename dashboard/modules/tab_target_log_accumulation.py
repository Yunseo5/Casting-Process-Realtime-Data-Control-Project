--- conflicted
+++ resolved
@@ -34,41 +34,7 @@
     
     def __post_init__(self):
         self.DROP_COLUMNS = ['line', 'name', 'mold_name', 'date', 'time', 'Unnamed: 0', 'id']
-
-<<<<<<< HEAD
-# ========== 한글 폰트 설정 (마이너스 지원) ==========
-def setup_korean_font():
-    """유니코드 마이너스를 포함한 한글 폰트 설정 (DejaVu Sans 폴백)"""
-    available_fonts = {f.name for f in fm.fontManager.ttflist}
-
-    korean_fonts = [
-        'Noto Sans KR',
-        'Noto Sans CJK KR',
-        'NanumGothic',
-        'AppleGothic',
-        'Malgun Gothic'
-    ]
-
-    chosen = next((f for f in korean_fonts if f in available_fonts), None)
-
-    if chosen:
-        plt.rcParams['font.family'] = [chosen, 'DejaVu Sans']
-        print(f"✓ 폰트 설정: {chosen} + DejaVu Sans (fallback)")
-    else:
-        plt.rcParams['font.family'] = ['DejaVu Sans']
-        print("✓ 폰트 설정: DejaVu Sans")
-
-    plt.rcParams['axes.unicode_minus'] = True
-
-setup_korean_font()
-
-# 경로 및 상수
-BASE_DIR = Path(__file__).resolve().parents[1]
-MODEL_PATH = BASE_DIR / "data" / "models" / "LightGBM_v1.pkl"
-DROP_COLUMNS = ['line', 'name', 'mold_name', 'date', 'time', 'Unnamed: 0', 'id']
-=======
 config = Config()
->>>>>>> f57d1411
 
 COLUMN_NAMES_KR = {
     "registration_time": "등록 일시", "count": "생산 순번", "working": "가동 여부",
